--- conflicted
+++ resolved
@@ -325,13 +325,11 @@
     // Update user creator_node_endpoint on chain if applicable
     let updateEndpointTxBlockNumber = null
     if (newMetadata.creator_node_endpoint !== oldMetadata.creator_node_endpoint) {
-<<<<<<< HEAD
       // Perform update to new contract
       await this._updateReplicaSet(userId, newMetadata)
-=======
+
       const { txReceipt: updateEndpointTxReceipt } = await this.contracts.UserFactoryClient.updateCreatorNodeEndpoint(userId, newMetadata['creator_node_endpoint'])
       updateEndpointTxBlockNumber = updateEndpointTxReceipt.blockNumber
->>>>>>> 3534922f
 
       // Ensure DN has indexed creator_node_endpoint change
       await this._waitForCreatorNodeEndpointIndexing(
@@ -412,17 +410,15 @@
     // Update user creator_node_endpoint on chain if applicable
     let updateEndpointTxBlockNumber = null
     if (newMetadata.creator_node_endpoint !== oldMetadata.creator_node_endpoint) {
-<<<<<<< HEAD
       // await this.contracts.UserFactoryClient.updateCreatorNodeEndpoint(userId, newMetadata['creator_node_endpoint'])
-      await this._updateReplicaSet(userId, newMetadata)
+      let updateTx = await this._updateReplicaSet(userId, newMetadata)
+      console.dir(updateTx)
       console.log(`Updated replica set`)
       console.log(`Waiting for indexing to ${newMetadata.creator_node_endpoint}`)
       console.log(newMetadata)
-=======
-      const { txReceipt: updateEndpointTxReceipt } = await this.contracts.UserFactoryClient.updateCreatorNodeEndpoint(userId, newMetadata['creator_node_endpoint'])
-      updateEndpointTxBlockNumber = updateEndpointTxReceipt.blockNumber
-
->>>>>>> 3534922f
+      updateEndpointTxBlockNumber = updateTx.blockNumber
+      console.log(`Found blockNumber: ${updateEndpointTxBlockNumber}`)
+
       // Ensure DN has indexed creator_node_endpoint change
       await this._waitForCreatorNodeEndpointIndexing(
         newMetadata.user_id,
@@ -608,7 +604,7 @@
     let secondary1SpID = await this._retrieveSpIDFromEndpoint(secondaries[0])
     let secondary2SpID = await this._retrieveSpIDFromEndpoint(secondaries[1])
     // Update in new contract
-    await this.contracts.UserReplicaSetManagerClient.updateReplicaSet(
+    return await this.contracts.UserReplicaSetManagerClient.updateReplicaSet(
       userId,
       primarySpID,
       [secondary1SpID, secondary2SpID]
