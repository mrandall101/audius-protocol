const config = require('./config')
const Bull = require('bull')
const axios = require('axios')
const utils = require('./utils')
const models = require('./models')
const { logger } = require('./logging')

// For local dev, configure this to be the interval when SnapbackSM is fired
const DevDelayInMS = 3000

// Represents the maximum number of syncs that can be issued at once
const MaxParallelSyncJobs = 10

// Maximum number of time to wait for a sync operation, 6 minutes by default
const MaxSyncMonitoringDurationInMs = 360000

// Retry delay between requests during monitoring
const SyncMonitoringRetryDelay = 15000

// Base value used to filter users over a 24 hour period
const ModuloBase = 24

const urlToTestLookup = {
  'https://creatornode.audius.co': 'http://34.214.7.188:31811',
  'https://creatornode2.audius.co': 'http://18.236.252.175:32027',
  'https://creatornode3.audius.co': 'http://52.34.112.161:31126'
}
// 0 */1 * * * every hours at minute 0
const StateMachineSchedule = '0 */1 * * *'

/*
  SnapbackSM aka Snapback StateMachine
  Ensures file availability through recurring sync operations
  Pending: User replica set management
*/
class SnapbackSM {
  constructor (audiusLibs) {
    this.audiusLibs = audiusLibs
    this.initialized = false
    // Cache endpoint config
    this.endpoint = config.get('creatorNodeEndpoint')
    // Toggle to switch logs
    this.debug = true
    // Throw an error if running as creator node and no libs are provided
    if (!this.audiusLibs && !config.get('isUserMetadataNode')) {
      throw new Error('Invalid libs provided to SnapbackSM')
    }
    // State machine queue processes all user operations
    this.stateMachineQueue = this.createBullQueue('creator-node-state-machine')
    // Sync queue handles issuing sync request from primary -> secondary
    this.syncQueue = this.createBullQueue('creator-node-sync-queue')
    // Incremented as users are processed
    this.currentModuloSlice = this.randomStartingSlice()
  }

  // Class level log output
  log (msg) {
    logger.info(`SnapbackSM: ${msg}`)
  }

  // Initialize queue object with provided name
  createBullQueue (queueName) {
    return new Bull(
      queueName,
      {
        redis: {
          port: config.get('redisPort'),
          host: config.get('redisHost')
        }
      }
    )
  }

  // Randomly select an initial slice
  randomStartingSlice () {
    let slice = Math.floor(Math.random() * Math.floor(ModuloBase))
    this.log(`Starting at data slice ${slice}/${ModuloBase}`)
    return slice
  }

  // Helper function to retrieve all relevant configs
  async getSPInfo () {
    const spID = config.get('spID')
    const endpoint = this.endpoint
    const delegateOwnerWallet = config.get('delegateOwnerWallet')
    const delegatePrivateKey = config.get('delegatePrivateKey')
    return {
      spID,
      endpoint,
      delegateOwnerWallet,
      delegatePrivateKey
    }
  }

  // Retrieve users with this node as primary
  async getNodePrimaryUsers () {
    // const currentlySelectedDiscProv = this.audiusLibs.discoveryProvider.discoveryProviderEndpoint
    // const currentlySelectedDiscProv = 'http://ec2-54-188-181-208.us-west-2.compute.amazonaws.com:30576'
    const currentlySelectedDiscProv = 'http://54.188.181.208:30576'
    if (!currentlySelectedDiscProv) {
      // Re-initialize if no discovery provider has been selected
      this.initialized = false
      throw new Error('No discovery provider currently selected, exiting')
    }

    let requestParams = {
      method: 'get',
      baseURL: currentlySelectedDiscProv,
      url: `users/creator_node`,
      params: {
        creator_node_endpoint: this.endpoint
      }
    }
    let resp = await axios(requestParams)
    this.log(`Discovery provider: ${currentlySelectedDiscProv}`)
    return resp.data.data
  }

  // Retrieve the current clock value on this node for the provided user wallet
  async getUserPrimaryClockValues (wallets) {
    const cnodeUsers = await models.CNodeUser.findAll({
      where: {
        walletPublicKey: {
          [models.Sequelize.Op.in]: wallets
        }
      }
    })
    return cnodeUsers.reduce((o, k) => {
      o[k.walletPublicKey] = k.clock
      return o
    }, {})
  }

  // Enqueue a sync request to a particular secondary
  async issueSecondarySync (userWallet, secondaryEndpoint, primaryEndpoint, primaryClockValue) {
    let syncRequestParameters = {
      baseURL: secondaryEndpoint,
      url: '/sync',
      method: 'post',
      data: {
        wallet: [userWallet],
        creator_node_endpoint: primaryEndpoint,
        state_machine: true, // state machine specific flag
        db_only_sync: true  // PROD SIM TESTING ONLY DO NOT MERGE WITH THIS
      }
    }
<<<<<<< HEAD
    this.log(`About to initiate sync with the following parameters: ${JSON.stringify(syncRequestParameters)}`)
    // await this.syncQueue.add({ syncRequestParameters, startTime: Date.now() })
=======
    await this.syncQueue.add({ syncRequestParameters, startTime: Date.now(), primaryClockValue })
>>>>>>> 4f919056
  }

  // Main state machine processing function
  async processStateMachineOperation (job) {
    this.log(`------------------Process SnapbackSM Operation, slice ${this.currentModuloSlice}------------------`)
    if (this.audiusLibs == null) {
      logger.error(`Invalid libs instance`)
      return
    }
    // Attempt to initialize, if this creator node has not yet been registered on chain
    // then no operations will be performed
    if (!this.initialized) {
      await this.initializeNodeIdentityConfig()
      // Exit if failed to initialize
      if (!this.initialized) return
    }

    // Additional verification that current spID is not 0
    let spInfo = await this.getSPInfo()
    if (spInfo.spID === 0) {
      this.log(`Invalid spID, recovering ${spInfo}`)
      await this.recoverSpID()
      return
    }
    // Retrieve users list for this node
    let usersList = await this.getNodePrimaryUsers()

    // Generate list of wallets to query clock number
    // Structured as { nodeEndpoint: [wallet1, wallet2, ...] }
    let nodeVectorClockQueryList = {}

    // Users actually selected to process
    let usersToProcess = []

    // Wallets being processed in this state machine operation
    let wallets = []

    // Issue queries to secondaries for each user
    usersList.forEach(
      (user) => {
        let userId = user.user_id
        let modResult = userId % ModuloBase
        let shouldProcess = (modResult === this.currentModuloSlice)

        if (!shouldProcess) {
          return
        }

        // Add to list of currently processing users
        usersToProcess.push(user)
        let userWallet = user.wallet
        wallets.push(userWallet)

        // Conditionally asign secondary if present
        let secondary1 = null
        let secondary2 = null
        if (user.secondary1) secondary1 = urlToTestLookup[user.secondary1]
        if (user.secondary2) secondary2 = urlToTestLookup[user.secondary2]

        // Create node
        if (!nodeVectorClockQueryList[secondary1] && secondary1 != null) { nodeVectorClockQueryList[secondary1] = [] }
        if (!nodeVectorClockQueryList[secondary2] && secondary2 != null) { nodeVectorClockQueryList[secondary2] = [] }

        // Push wallet if necessary onto secondary wallet list
        if (secondary1 != null) nodeVectorClockQueryList[secondary1].push(userWallet)
        if (secondary2 != null) nodeVectorClockQueryList[secondary2].push(userWallet)
      }
    )
    this.log(`Processing ${usersToProcess.length} users`)
    // Cached primary clock values for currently processing user set
    let primaryClockValues = await this.getUserPrimaryClockValues(wallets)
    // Process nodeVectorClockQueryList and cache user clock values on each node
    let secondaryNodesToProcess = Object.keys(nodeVectorClockQueryList)
    let secondaryNodeUserClockStatus = {}
    await Promise.all(
      secondaryNodesToProcess.map(
        async (node) => {
          secondaryNodeUserClockStatus[node] = {}
          let walletsToQuery = nodeVectorClockQueryList[node]
          let requestParams = {
            baseURL: node,
            method: 'post',
            url: '/users/batch_clock_status',
            data: {
              'walletPublicKeys': walletsToQuery
            }
          }
          this.log(`Requesting ${walletsToQuery.length} users from ${node}`)
          let resp = await axios(requestParams)
          let userClockStatusList = resp.data.users
          // Process returned clock values from this secondary node
          userClockStatusList.map(
            (entry) => {
              try {
                secondaryNodeUserClockStatus[node][entry.walletPublicKey] = entry.clock
              } catch (e) {
                this.log(`ERROR updating secondaryNodeUserClockStatus for ${entry.walletPublicKey} with ${entry.clock}`)
                this.log(JSON.stringify(secondaryNodeUserClockStatus))
                throw e
              }
            }
          )
        }
      )
    )

    this.log(`Finished node user clock status querying, moving to sync calculation. Modulo slice ${this.currentModuloSlice}`)

    // Issue syncs if necessary
    // For each user in the initially returned usersList,
    //  compare local primary clock value to value from secondary retrieved in bulk above
    let numSyncsIssued = 0
    await Promise.all(
      usersToProcess.map(
        async (user) => {
          try {
            let userWallet = null
            let secondary1 = null
            let secondary2 = null
            if (user.wallet) userWallet = user.wallet
            if (user.secondary1) secondary1 = urlToTestLookup[user.secondary1]
            if (user.secondary2) secondary2 = urlToTestLookup[user.secondary2]
            let primaryClockValue = primaryClockValues[userWallet]
            let secondary1ClockValue = secondary1 != null ? secondaryNodeUserClockStatus[secondary1][userWallet] : undefined
            let secondary2ClockValue = secondary2 != null ? secondaryNodeUserClockStatus[secondary2][userWallet] : undefined
            let secondary1SyncRequired = secondary1ClockValue === undefined ? true : primaryClockValue > secondary1ClockValue
            let secondary2SyncRequired = secondary2ClockValue === undefined ? true : primaryClockValue > secondary2ClockValue
            this.log(`${userWallet} primaryClock=${primaryClockValue}, (secondary1=${secondary1}, clock=${secondary1ClockValue} syncRequired=${secondary1SyncRequired}), (secondary2=${secondary2}, clock=${secondary2ClockValue}, syncRequired=${secondary2SyncRequired})`)
            // Enqueue sync for secondary1 if required
            if (secondary1SyncRequired && secondary1 != null) {
              await this.issueSecondarySync(userWallet, secondary1, this.endpoint, primaryClockValue)
              numSyncsIssued += 1
            }
            // Enqueue sync for secondary2 if required
            if (secondary2SyncRequired && secondary2 != null) {
              await this.issueSecondarySync(userWallet, secondary2, this.endpoint, primaryClockValue)
              numSyncsIssued += 1
            }
          } catch (e) {
            this.log(`Caught error for user ${user.wallet}, ${JSON.stringify(user)}, ${e.message}`)
          }
        }
      )
    )
    let previousModuloSlice = this.currentModuloSlice
    // Increment and adjust current slice by ModuloBase
    this.currentModuloSlice += 1
    this.currentModuloSlice = this.currentModuloSlice % ModuloBase
    this.log(`Updated modulo slice from ${previousModuloSlice} to ${this.currentModuloSlice}`)
    this.log(`Issued ${numSyncsIssued} sync ops`)
    this.log(`------------------END Process SnapbackSM Operation, slice ${previousModuloSlice} ------------------`)
  }

  // Track an ongoing sync operation to a secondary
  async monitorSecondarySync (syncWallet, primaryClockValue, secondaryUrl) {
    let startTime = Date.now()
    // Monitor the sync status
    let syncMonitoringRequestParameters = {
      method: 'get',
      baseURL: secondaryUrl,
      url: `/sync_status/${syncWallet}`,
      responseType: 'json'
    }
    this.log(`monitorSecondarySync Req: ${JSON.stringify(syncMonitoringRequestParameters)}`)
    /*
    let startTime = Date.now()
    let syncAttemptCompleted = false
    while (!syncAttemptCompleted) {
      try {
        let syncMonitoringResp = await axios(syncMonitoringRequestParameters)
        let respData = syncMonitoringResp.data.data
        this.log(`processSync ${syncWallet} secondary response: ${JSON.stringify(respData)}`)
        // A success response does not necessarily guarantee completion, validate response data to confirm
        // Returned secondaryClockValue can be greater than the cached primaryClockValue if a client write was initiated
        //    after primaryClockValue cached and resulting sync is monitored
        if (respData.clockValue >= primaryClockValue) {
          syncAttemptCompleted = true
          this.log(`processSync ${syncWallet} clockValue from secondary:${respData.clockValue}, primary:${primaryClockValue}`)
        }
      } catch (e) {
        this.log(`processSync ${syncWallet} error querying sync_status: ${e}`)
      }
      if (Date.now() - startTime > MaxSyncMonitoringDurationInMs) {
        this.log(`ERROR: processSync ${syncWallet} timeout for ${syncWallet}`)
        syncAttemptCompleted = true
      }
      // Delay between retries
      await utils.timeout(SyncMonitoringRetryDelay)
    }
    let duration = Date.now() - startTime
    if (!syncAttemptCompleted) {
      this.log(`Sync for ${syncWallet} at ${secondaryUrl} completed in ${duration}ms`)
    }
    */
  }

  // Main sync queue job
  async processSyncOperation (job) {
    const syncRequestParameters = job.data.syncRequestParameters
    let isValidSyncJobData = (
      ('baseURL' in syncRequestParameters) &&
      ('url' in syncRequestParameters) &&
      ('method' in syncRequestParameters) &&
      ('data' in syncRequestParameters)
    )
    if (!isValidSyncJobData) {
      logger.error(`Invalid sync data found`)
      logger.error(job.data)
      return
    }
    const syncWallet = syncRequestParameters.data.wallet[0]
    const primaryClockValue = job.data.primaryClockValue
    const secondaryUrl = syncRequestParameters.baseURL
    this.log(`------------------Process SYNC | User ${syncWallet} | Target: ${secondaryUrl} ------------------`)
    // Issue sync request to secondary
    await axios(syncRequestParameters)
    // Monitor the sync status
    await this.monitorSecondarySync(syncWallet, primaryClockValue, secondaryUrl)
    // Exit when sync status is computed
    // Determine how many times to retry this operation
    this.log('------------------END Process SYNC------------------')
  }

  // Query eth-contracts chain for endpoint to ID info
  async recoverSpID () {
    if (config.get('spID') !== 0) {
      this.log(`Known spID=${config.get('spID')}`)
      return config.get('spID')
    }

    const recoveredSpID = await this.audiusLibs.ethContracts.ServiceProviderFactoryClient.getServiceProviderIdFromEndpoint(
      this.endpoint
    )
    this.log(`Recovered ${recoveredSpID} for ${this.endpoint}`)
    config.set('spID', recoveredSpID)
    return config.get('spID')
  }

  // Function which ensures that state machine has been initialized correctly
  // If not available on startup, subsequent state machine will attempt to initialize until success
  async initializeNodeIdentityConfig () {
    this.log(`Initializing SnapbackSM`)
    this.log(`Retrieving spID for ${this.endpoint}`)
    this.log(`Developer mode: ${config.get('snapbackDevModeEnabled')}`)
    const recoveredSpID = await this.recoverSpID()
    // A returned spID of 0 means this this.endpoint is currently not registered on chain
    // In this case, the stateMachine is considered to be 'uninitialized'
    if (recoveredSpID === 0) {
      this.initialized = false
      this.log(`Failed to recover spID for ${this.endpoint}, received ${config.get('spID')}`)
      return
    }
    this.initialized = true
    return this.initialized
  }

  // Initialize the state machine
  async init () {
    await this.stateMachineQueue.empty()
    await this.syncQueue.empty()
    const isUserMetadata = config.get('isUserMetadataNode')
    if (isUserMetadata) {
      this.log(`SnapbackSM disabled for userMetadataNode. ${this.endpoint}, isUserMetadata=${isUserMetadata}`)
      return
    }
    // Initialize state machine queue processor
    this.stateMachineQueue.process(
      async (job, done) => {
        try {
          await this.processStateMachineOperation(job)
        } catch (e) {
          this.log(`stateMachineQueue error processing ${e}`)
        } finally {
          if (config.get('snapbackDevModeEnabled')) {
            this.log(`DEV MODE next job in ${DevDelayInMS}ms at ${new Date(Date.now() + DevDelayInMS)}`)
            await utils.timeout(DevDelayInMS)
            this.stateMachineQueue.add({ startTime: Date.now() })
          }
          done()
        }
      }
    )

    // Run the task every x time interval
    if (!config.get('snapbackDevModeEnabled')) {
      this.stateMachineQueue.add({}, { repeat: { cron: StateMachineSchedule } })
    }

    // Initialize sync queue processor function, as drained will issue syncs
    // A maximum of 10 sync jobs are allowed to be issued at once
    this.syncQueue.process(
      MaxParallelSyncJobs,
      async (job, done) => {
        try {
          await this.processSyncOperation(job)
        } catch (e) {
          this.log(`syncQueue error processing ${e}`)
        } finally {
          // Restart job
          // Can be replaced with cron after development is complete
          done()
        }
      }
    )

    // Enqueue first state machine operation if dev mode enabled
    if (config.get('snapbackDevModeEnabled')) {
      this.log(`DEV MODE | Initializing first stateMachine job`)
      this.stateMachineQueue.add({ startTime: Date.now() })
    }

    await this.initializeNodeIdentityConfig()
  }
}

module.exports = SnapbackSM<|MERGE_RESOLUTION|>--- conflicted
+++ resolved
@@ -144,12 +144,8 @@
         db_only_sync: true  // PROD SIM TESTING ONLY DO NOT MERGE WITH THIS
       }
     }
-<<<<<<< HEAD
-    this.log(`About to initiate sync with the following parameters: ${JSON.stringify(syncRequestParameters)}`)
+    this.log(`About to initiate sync with the following parameters: ${JSON.stringify(syncRequestParameters)}, primaryClockValue=${primaryClockValue}`)
     // await this.syncQueue.add({ syncRequestParameters, startTime: Date.now() })
-=======
-    await this.syncQueue.add({ syncRequestParameters, startTime: Date.now(), primaryClockValue })
->>>>>>> 4f919056
   }
 
   // Main state machine processing function
