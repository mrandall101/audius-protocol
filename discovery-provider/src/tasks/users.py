--- conflicted
+++ resolved
@@ -207,38 +207,6 @@
     # All incoming profile photos intended to be a directory, any write to profile_picture field is replaced by profile_picture_sizes
     if user_record.profile_picture and user_record.profile_picture_sizes is None:
         logger.info(f"users.py | Processing user profile_picture {user_record.profile_picture}")
-<<<<<<< HEAD
-        try:
-            # is_directory = update_task.ipfs_client.multihash_is_directory(user_record.profile_picture)
-            is_directory = True
-            if is_directory:
-                user_record.profile_picture_sizes = user_record.profile_picture
-                user_record.profile_picture = None
-        except Exception as e:
-            # we are unable to get the profile picture
-            if 'invalid multihash' in str(e):
-                user_record.profile_picture_sizes = None
-                user_record.profile_picture = None
-            else:
-                raise e
-
-    # if cover_photo CID is of a dir, store under _sizes field instead
-    if user_record.cover_photo:
-        logger.info(f"users.py | Processing user cover photo {user_record.cover_photo}")
-        try:
-            # is_directory = update_task.ipfs_client.multihash_is_directory(user_record.cover_photo)
-            is_directory = True
-            if is_directory:
-                user_record.cover_photo_sizes = user_record.cover_photo
-                user_record.cover_photo = None
-        except Exception as e:
-            # we are unable to get the profile picture
-            if 'invalid multihash' in str(e):
-                user_record.cover_photo_sizes = None
-                user_record.cover_photo = None
-            else:
-                raise e
-=======
         user_record.profile_picture_sizes = user_record.profile_picture
         user_record.profile_picture = None
 
@@ -247,7 +215,6 @@
         logger.info(f"users.py | Processing user cover photo {user_record.cover_photo}")
         user_record.cover_photo_sizes = user_record.cover_photo
         user_record.cover_photo = None
->>>>>>> f27f6aad
 
     return user_record
 
