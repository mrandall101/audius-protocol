--- conflicted
+++ resolved
@@ -678,21 +678,18 @@
                         txs_grouped_by_type,
                         block,
                     )
-<<<<<<< HEAD
+
+                    logger.info(
+                        f"index.py | index_blocks - process_state_changes in {time.time() - process_state_changes_start_time}s"
+                    )
+
                 except Exception as e:
+
                     blockhash = update_task.web3.toHex(block_hash)
                     indexing_error = IndexingError(
                         "prefetch-cids", block_number, blockhash, None, str(e)
                     )
                     create_and_raise_indexing_error(indexing_error, redis)
-=======
-                    logger.info(
-                        f"index.py | index_blocks - process_state_changes in {time.time() - process_state_changes_start_time}s"
-                    )
-
-                except IndexingError as err:
-                    create_and_raise_indexing_error(err, redis)
->>>>>>> bd1e8134
 
             try:
                 commit_start_time = time.time()
