--- conflicted
+++ resolved
@@ -2,17 +2,6 @@
 
 const { LibsWrapper, Utils } = require('./libs')
 
-<<<<<<< HEAD
-// TODO: should make all of these imports dynamic!!!
-
-// Any method you add in these commands files will be dynamically imported
-// and accessible via ServiceCommands
-const Users = require('./commands/users')
-const Tracks = require('./commands/tracks')
-const Files = require('./commands/files')
-const IpldBlacklist = require('./commands/ipldBlacklist')
-const Playlists = require('./commands/playlists')
-=======
 // Any method you add in these commands files will be automatically imported
 // and accessible via ServiceCommands
 const User = require('./commands/users')
@@ -20,23 +9,14 @@
 const File = require('./commands/files')
 const IpldBlacklist = require('./commands/ipldBlacklist')
 const Playlist = require('./commands/playlists')
->>>>>>> 9cd6f4ff
 
 module.exports = {
   LibsWrapper,
   Utils,
   ...Setup,
-<<<<<<< HEAD
-  ...Users,
-  ...Tracks,
-  ...Files,
-  ...IpldBlacklist,
-  ...Playlists
-=======
   ...User,
   ...Track,
   ...File,
   ...IpldBlacklist,
   ...Playlist
->>>>>>> 9cd6f4ff
 }